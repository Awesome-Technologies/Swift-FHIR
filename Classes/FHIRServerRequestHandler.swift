--- conflicted
+++ resolved
@@ -51,18 +51,10 @@
 		return FHIRServerResponse.self
 	}
 	
-	public class var ResponseType: FHIRServerResponse.Type {
-		return FHIRServerResponse.self
-	}
-	
 	/**
 	    Instantiate an object of ResponseType-type based on the response and data that we get.
 	 */
-<<<<<<< HEAD
-	public func response(# response: NSURLResponse?, data inData: NSData? = nil) -> FHIRServerResponse {
-=======
 	public func response(response response: NSURLResponse?, data inData: NSData? = nil) -> FHIRServerResponse {
->>>>>>> 6d49e274
 		if let res = response {
 			return self.dynamicType.ResponseType.init(response: res, data: inData)
 		}
@@ -73,22 +65,14 @@
 	Convenience method to indicate a request that has not actually been sent.
 	*/
 	public func notSent(reason: String) -> FHIRServerResponse {
-<<<<<<< HEAD
-		return self.dynamicType.ResponseType(notSentBecause: genServerError(reason, code: 710))
-=======
 		return self.dynamicType.ResponseType.init(notSentBecause: genServerError(reason, code: 710))
->>>>>>> 6d49e274
 	}
 	
 	/**
 	Convenience method to indicate that no request handler for the given type is available.
 	*/
 	public class func noneAvailableForType(type: FHIRRequestType) -> FHIRServerResponse {
-<<<<<<< HEAD
-		return self.ResponseType(notSentBecause: genServerError("No request handler is available for \(type.rawValue) requests", code: 700))
-=======
 		return ResponseType.init(notSentBecause: genServerError("No request handler is available for \(type.rawValue) requests", code: 700))
->>>>>>> 6d49e274
 	}
 }
 
@@ -131,8 +115,4 @@
 	public override class var ResponseType: FHIRServerResponse.Type {
 		return FHIRServerJSONResponse.self
 	}
-	
-	public override class var ResponseType: FHIRServerResponse.Type {
-		return FHIRServerJSONResponse.self
-	}
 }
