--- conflicted
+++ resolved
@@ -69,11 +69,7 @@
 						headers[keystr] = valstr
 					}
 					else {
-<<<<<<< HEAD
-						print("DEBUG: Not a string in location headers: \(val) (for \(keystr))")
-=======
-						println("DEBUG: Not a string in headers: \(val) (for \(keystr))")
->>>>>>> ce5d700c
+						print("DEBUG: Not a string in headers: \(val) (for \(keystr))")
 					}
 				}
 			}
@@ -92,23 +88,6 @@
 		error = notSentBecause
 	}
 	
-<<<<<<< HEAD
-	/** Initializes with a status of 600 to signal that no response was received. */
-	public class func noneReceived() -> Self {
-		return self.init(status: 600, headers: [String: String]())
-	}
-}
-
-
-/**
-    Encapsulates a server response holding an NSData body.
- */
-public class FHIRServerDataResponse: FHIRServerResponse
-{
-	/// The response body data
-	public var body: NSData?
-=======
->>>>>>> ce5d700c
 	
 	// MARK: - Responses
 	
@@ -121,7 +100,7 @@
 	
 	/** Initializes with a status of 600 to signal that no response was received. */
 	public class func noneReceived() -> Self {
-		return self(status: 600, headers: [String: String]())
+		return self.init(status: 600, headers: [String: String]())
 	}
 }
 
